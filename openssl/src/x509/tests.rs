--- conflicted
+++ resolved
@@ -620,9 +620,6 @@
         }
     }.unwrap();
 
-<<<<<<< HEAD
-    let cc_from_certs = certs.get_chaincert_extension().expect("Could not get chaincert extension");
-=======
     let cc_from_certs = match certs.get_chaincert_extension(){
         Ok(c) => Some(c),
         Err(e) => {
@@ -631,7 +628,6 @@
             None
         }
     }.unwrap();
->>>>>>> ebd28e20
 
     let mut chain_cert_builder = ChainCert::new();
     let mut builder = X509::builder().expect("Could not instantiate X509::builder");
@@ -751,36 +747,21 @@
     }
 
 
-<<<<<<< HEAD
-    //One CA not in the store
     let mut store_bldr_ca2_missing = X509StoreBuilder::new().unwrap();
-
+    
     let ca1 = include_bytes!("../../test/chaincert/ca/root-ca.crt");
     let ca1 = X509::from_pem(ca1).unwrap();
     store_bldr_ca2_missing.add_cert(ca1).unwrap();
-
     let store_ca2_missing = store_bldr_ca2_missing.build();
-
     let ctx_ca2_missing = ChainCertContext::new(&chain_cert_builder, Some(&store_ca2_missing));
     match certs.verify(&ctx_ca2_missing){
-=======
-    //Bad certificate chains
-    let certs_bad_1 = include_bytes!("../../test/chaincert/candybartoken-chain-bad1.pem");
-    let certs_bad_1 = ChainCertMC::from_pem(certs_bad_1).unwrap();   
-
-    let gbhash_bad_1="a6b3c4aaaabbbcc655";
-    
-    let ctx = ChainCertContext::new(&chain_cert_builder, Some(&store));
-    match certs_bad_1.verify(&ctx){
->>>>>>> ebd28e20
-        Ok(_) => {
+     Ok(_) => {
             assert!(false);
         },
         Err(e) => {
             assert_eq!(e.len(), 1);
             let err = &e.errors()[0];
             assert_eq!(err.library().unwrap(),"extension library");
-<<<<<<< HEAD
             assert_eq!(err.function().unwrap(),"function trusted_root");
             assert_eq!(err.reason().unwrap(),"verify error");
             assert_eq!(err.data().unwrap(),
@@ -788,20 +769,9 @@
         },
     }
     
-=======
-            assert_eq!(err.function().unwrap(),"function verify");
-            assert_eq!(err.reason().unwrap(),"value mismatch");
-            assert_eq!(err.data().unwrap(),
-                       format!(": genesisBlockHash, expected {}, got {}",
-                               genesis_block_hash,
-                               gbhash_bad_1));
-        },
-    }
->>>>>>> ebd28e20
-    
-}
-
-
-
-
-
+}
+
+
+
+
+
